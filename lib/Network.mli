open Core_kernel.Std

module type VERTEX = sig
  type t with sexp

  val compare : t -> t -> int
  val to_string : t -> string
  val to_dot : t -> string
  val to_mininet : t -> string
  val parse_dot : Graph.Dot_ast.node_id -> Graph.Dot_ast.attr list -> t
  val parse_gml : Graph.Gml.value_list -> t
end

module type EDGE = sig
  type t with sexp

  val compare : t -> t -> int
  val to_string : t -> string
  val to_dot : t -> string
  val parse_dot : Graph.Dot_ast.attr list -> t
  val parse_gml : Graph.Gml.value_list -> t
  val default : t
end

module type WEIGHT = sig
  type t with sexp
  type edge with sexp

  val weight : edge -> t
  val compare : t -> t -> int
  val add : t -> t -> t
  val zero : t
end

module type NETWORK = sig
  module Topology : sig
    type t

    type vertex with sexp
    type edge with sexp
    type port = int32

    module Vertex : VERTEX
    module Edge : EDGE

    module UnitWeight : WEIGHT
      with type t = int
<<<<<<< HEAD
      and type edge = Edge.t
=======
      and type label = Edge.t
>>>>>>> 263509ff

    module EdgeSet : Set.S
      with type Elt.t = edge

    module VertexSet : Set.S
      with type Elt.t = vertex

    module VertexHash : Hashtbl.S
      with type key = vertex

    module PortSet : Set.S
      with type Elt.t = port

    (* Constructors *)
    val copy : t -> t
    val empty : unit -> t
    val add_vertex : t -> Vertex.t -> (t * vertex)
    val add_port : t -> vertex -> port -> t
    val add_edge : t -> vertex -> port -> Edge.t -> vertex -> port -> (t * edge)

    (* Special Accessors *)
    val num_vertexes : t -> int
    val num_edges : t -> int
    val vertexes : t -> VertexSet.t
    val edges : t -> EdgeSet.t
    val neighbors : t -> vertex -> VertexSet.t
    val find_edge : t -> vertex -> vertex -> edge
    val find_all_edges : t -> vertex -> vertex -> EdgeSet.t
    val vertex_to_ports : t -> vertex -> PortSet.t
    val next_hop : t -> vertex -> port -> edge option
    val edge_src : edge -> (vertex * port)
    val edge_dst : edge -> (vertex * port)
    val inverse_edge : t -> edge -> edge option

    (* Label Accessors *)
    val vertex_to_string : t -> vertex -> string
    val vertex_to_label : t -> vertex -> Vertex.t
    val vertex_of_label : t -> Vertex.t -> vertex
    val edge_to_string : t -> edge -> string
    val edge_to_label : t -> edge -> Edge.t

    (* Iterators *)
    val iter_succ : (edge -> unit) -> t -> vertex -> unit
    val iter_vertexes : (vertex -> unit) -> t -> unit
    val iter_edges : (edge -> unit) -> t -> unit
    val fold_vertexes : (vertex -> 'a -> 'a) -> t -> 'a -> 'a
    val fold_edges : (edge -> 'a -> 'a) -> t -> 'a -> 'a

    (* Mutators *)
    val remove_vertex : t -> vertex -> t
    val remove_port : t -> vertex -> port -> t
    val remove_edge : t -> edge -> t
    val remove_endpoint : t -> (vertex * port) -> t
  end

  (* Traversals *)
  module Traverse : sig
    val bfs : (Topology.vertex -> unit) -> Topology.t -> unit
    val dfs : (Topology.vertex -> unit) -> Topology.t -> unit
  end

  (* Paths *)
  module type PATH = sig
    type weight
    type t = Topology.edge list
    exception NegativeCycle of t

    val shortest_path : Topology.t -> Topology.vertex -> Topology.vertex -> t option
    val all_shortest_paths : Topology.t -> Topology.vertex -> Topology.vertex Topology.VertexHash.t
    val all_pairs_shortest_paths :
        topo:Topology.t ->
        f:(Topology.vertex -> Topology.vertex -> bool) ->
       (weight * Topology.vertex * Topology.vertex * Topology.edge list) list
  end

<<<<<<< HEAD
  module Path (Weight : WEIGHT with type edge = Topology.Edge.t) :
=======
  module Path (Weight : WEIGHT with type label = Topology.Edge.t) :
>>>>>>> 263509ff
    PATH with type weight = Weight.t

  module UnitPath : PATH
    with type weight = int

  (* Parsing *)
  module Parse : sig
    val from_dotfile : string -> Topology.t
    val from_gmlfile : string -> Topology.t
  end

  (* Pretty Printing *)
  module Pretty : sig
    val to_string : Topology.t -> string
    val to_dot : Topology.t -> string
    val to_mininet : ?prologue_file:string -> ?epilogue_file:string ->
      Topology.t -> string
  end
end

module type MAKE = functor (Vertex:VERTEX) -> functor (Edge:EDGE) -> NETWORK
  with module Topology.Vertex = Vertex
  and module Topology.Edge = Edge


(* Concrete instantations of above functors and module signatures *)
module Make : MAKE<|MERGE_RESOLUTION|>--- conflicted
+++ resolved
@@ -45,11 +45,7 @@
 
     module UnitWeight : WEIGHT
       with type t = int
-<<<<<<< HEAD
       and type edge = Edge.t
-=======
-      and type label = Edge.t
->>>>>>> 263509ff
 
     module EdgeSet : Set.S
       with type Elt.t = edge
@@ -125,11 +121,7 @@
        (weight * Topology.vertex * Topology.vertex * Topology.edge list) list
   end
 
-<<<<<<< HEAD
   module Path (Weight : WEIGHT with type edge = Topology.Edge.t) :
-=======
-  module Path (Weight : WEIGHT with type label = Topology.Edge.t) :
->>>>>>> 263509ff
     PATH with type weight = Weight.t
 
   module UnitPath : PATH
